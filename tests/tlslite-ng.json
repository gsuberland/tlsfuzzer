[
    {"server_command": ["python", "-u", "{command}", "server",
                 "-k", "tests/serverX509Key.pem",
                 "-c", "tests/serverX509Cert.pem",
                 "localhost:4433"],
     "server_hostname": "localhost",
     "server_port": 4433,
     "environment": {"PYTHONPATH": "."},
     "tests" : [
         {"name" : "test-aes-gcm-nonces.py" },
         {"name" : "test-alpn-negotiation.py",
          "arguments" : ["-e", "renegotiation 2nd handshake alpn",
                         "-e", "renegotiation with protocol change",
                         "-e", "renegotiation without protocol change",
                         "-e", "resumption with alpn change"
         ],
          "comment": "tlslite-ng doesn't support renegotiation, only session id based resumption is supported"
         },
         {"name" : "test-alpn-negotiation.py",
          "arguments" : ["renegotiation 2nd handshake alpn"],
          "comment": "tlslite-ng doesn't support renegotiation",
          "exp_pass": false
         },
         {"name" : "test-alpn-negotiation.py",
          "arguments" : ["renegotiation with protocol change"],
          "comment": "tlslite-ng doesn't support renegotiation",
          "exp_pass": false
         },
         {"name" : "test-alpn-negotiation.py",
          "arguments" : ["renegotiation without protocol change"],
          "comment": "tlslite-ng doesn't support renegotiation",
          "exp_pass": false
         },
         {"name" : "test-alpn-negotiation.py",
          "arguments" : ["resumption with alpn change"],
          "comment": "http2 is not supported",
          "exp_pass": false
         },
         {"name" : "test-atypical-padding.py" },
         {"name" : "test-bleichenbacher-workaround.py" },
         {"name" : "test-chacha20.py" },
         {"name" : "test-clienthello-md5.py"},
         {"name" : "test-client-hello-max-size.py" },
         {"name" : "test-client-compatibility.py",
          "arguments" : ["-e", "18: IE 6 on XP",
                         "-e", "52: YandexBot 3.0 on unknown",
                         "-e", "100: IE 6 on XP"
          ],
          "comment": "SSLv3 is not supported by tlslite-ng by default"
         },
         {"name" : "test-client-compatibility.py",
          "arguments" : ["18: IE 6 on XP"],
          "comment": "SSLv3 is not supported by tlslite-ng by default",
          "exp_pass": false
         },
         {"name" : "test-client-compatibility.py",
          "arguments" : ["52: YandexBot 3.0 on unknown"],
          "comment": "SSLv3 is not supported by tlslite-ng by default",
          "exp_pass": false
         },
         {"name" : "test-client-compatibility.py",
          "arguments" : ["100: IE 6 on XP"],
          "comment": "SSLv3 is not supported by tlslite-ng by default",
          "exp_pass": false
         },
         {"name" : "test-conversation.py"},
         {"name" : "test-cve-2016-2107.py"},
<<<<<<< HEAD
         {"name" : "test-cve-2016-6309.py"},
=======
         {"name" : "test-cve-2016-7054.py"},
>>>>>>> a33feff0
         {"name" : "test-dhe-rsa-key-exchange.py"},
         {"name" : "test-dhe-rsa-key-exchange-signatures.py"},
         {"name" : "test-dhe-rsa-key-exchange-with-bad-messages.py"},
         {"name" : "test-early-application-data.py"},
         {"name" : "test-ecdhe-rsa-key-exchange.py"},
         {"name" : "test-ecdhe-rsa-key-exchange-with-bad-messages.py"},
         {"name" : "test-empty-extensions.py"},
         {"name" : "test-export-ciphers-rejected.py"},
         {"name" : "test-extensions.py"},
         {"name" : "test-extended-master-secret-extension.py",
          "arguments" : ["-e", "extended master secret with renegotiation",
                         "-e", "renegotiate with EMS in session without EMS",
                         "-e", "renegotiate without EMS in session with EMS"],
          "comment" : "Test requires renegotiation support"
         },
         {"name" : "test-extended-master-secret-extension.py",
          "arguments" : ["extended master secret with renegotiation"],
          "comment" : "tlslite-ng does not support renegotiation",
          "exp_pass" : false},
         {"name" : "test-fallback-scsv.py"},
         {"name" : "test-fuzzed-ciphertext.py"},
         {"name" : "test-fuzzed-finished.py"},
         {"name" : "test-fuzzed-MAC.py"},
         {"name" : "test-fuzzed-padding.py"},
         {"name" : "test-hello-request-by-client.py"},
         {"name" : "test-interleaved-application-data-and-fragmented-handshakes-in-renegotiation.py",
          "comment" : "test requires renegotiation support",
          "exp_pass" : false},
         {"name" : "test-interleaved-application-data-in-renegotiation.py",
          "comment" : "test requires renegotiation support",
          "exp_pass" : false},
         {"name" : "test-invalid-cipher-suites.py"},
         {"name" : "test-invalid-client-hello.py"},
         {"name" : "test-invalid-client-hello-w-record-overflow.py"},
         {"name" : "test-invalid-compression-methods.py"},
         {"name" : "test-invalid-content-type.py"},
         {"name" : "test-invalid-rsa-key-exchange-messages.py"},
         {"name" : "test-invalid-server-name-extension.py"},
         {"name" : "test-invalid-server-name-extension-resumption.py",
          "comment" : "test requires support for multiple virtual hosts on server side",
          "exp_pass" : false},
         {"name" : "test-invalid-session-id.py",
          "comment" : "session id is not verified correctly by tlslite-ng",
          "exp_pass" : false},
         {"name" : "test-invalid-version.py"},
         {"name" : "test-large-number-of-extensions.py"},
         {"name" : "test-message-duplication.py"},
         {"name" : "test-message-skipping.py"},
         {"name" : "test-ocsp-stapling.py",
          "comment" : "test requires OCSP setup",
          "exp_pass" : false},
         {"name" : "test-ocsp-stapling.py",
          "arguments" : ["--no-status", "-e", "renegotiate",
                         "-e", "renegotiate with large responder_id_list"],
          "comment" : "test without OCSP setup, renegotiation unsupported"},
         {"name" : "test-openssl-3712.py",
          "comment" : "test requires renegotiation support",
          "exp_pass" : false},
         {"name" : "test-record-layer-fragmentation.py"},
         {"name" : "test-sessionID-resumption.py"},
         {"name" : "test-sig-algs.py"},
         {"name" : "test-signature-algorithms.py"},
         {"name" : "test-sslv2-connection.py"},
         {"name" : "test-sslv2-force-cipher-3des.py"},
         {"name" : "test-sslv2-force-cipher-non3des.py"},
         {"name" : "test-sslv2-force-cipher.py"},
         {"name" : "test-sslv2-force-export-cipher.py"},
         {"name" : "test-sslv2hello-protocol.py"},
         {"name" : "test-SSLv3-padding.py",
          "comment" : "SSLv3 is disabled by default in tlslite-ng",
          "exp_pass" : false},
         {"name" : "test-TLSv1_2-rejected-without-TLSv1_2.py"},
         {"name" : "test-truncating-of-client-hello.py"},
         {"name" : "test-truncating-of-finished.py"},
         {"name" : "test-truncating-of-kRSA-client-key-exchange.py"},
         {"name" : "test-unsupported-cuve-fallback.py"},
         {"name" : "test-version-numbers.py"},
         {"name" : "test-zero-length-data.py"}
     ]
    },
    {"server_command": ["python", "-u", "{command}", "server",
                 "-k", "tests/serverX509Key.pem",
                 "-c", "tests/serverX509Cert.pem",
                 "--reqcert", "localhost:4433"],
     "environment": {"PYTHONPATH" : "."},
     "tests" : [
         {"name": "test-certificate-malformed.py",
          "arguments" : ["-k", "tests/clientX509Key.pem",
                         "-c", "tests/clientX509Cert.pem"]
         },
         {"name" : "test-certificate-request.py",
          "arguments" : ["-k", "tests/clientX509Key.pem",
                         "-c", "tests/clientX509Cert.pem"]
          },
         {"name" : "test-certificate-verify-malformed-sig.py",
          "arguments" : ["-k", "tests/clientX509Key.pem",
                         "-c", "tests/clientX509Cert.pem"]
          },
         {"name" : "test-certificate-verify-malformed.py",
          "arguments" : ["-k", "tests/clientX509Key.pem",
                         "-c", "tests/clientX509Cert.pem"]
          },
         {"name" : "test-certificate-verify.py",
          "arguments" : ["-k", "tests/clientX509Key.pem",
                         "-c", "tests/clientX509Cert.pem"]
          },
         {"name" : "test-rsa-pss-sigs-on-certificate-verify.py",
          "arguments" : ["-k", "tests/clientX509Key.pem",
                         "-c", "tests/clientX509Cert.pem"]
          },
         {"name" : "test-extended-master-secret-extension-with-client-cert.py",
          "arguments" : ["-k", "tests/clientX509Key.pem",
                         "-c", "tests/clientX509Cert.pem"]
          },
         {"name" : "test-rsa-sigs-on-certificate-verify.py",
          "arguments" : ["-k", "tests/clientX509Key.pem",
                         "-c", "tests/clientX509Cert.pem"]
          }
     ]
    }
]<|MERGE_RESOLUTION|>--- conflicted
+++ resolved
@@ -65,11 +65,8 @@
          },
          {"name" : "test-conversation.py"},
          {"name" : "test-cve-2016-2107.py"},
-<<<<<<< HEAD
          {"name" : "test-cve-2016-6309.py"},
-=======
          {"name" : "test-cve-2016-7054.py"},
->>>>>>> a33feff0
          {"name" : "test-dhe-rsa-key-exchange.py"},
          {"name" : "test-dhe-rsa-key-exchange-signatures.py"},
          {"name" : "test-dhe-rsa-key-exchange-with-bad-messages.py"},
